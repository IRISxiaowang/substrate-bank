--- conflicted
+++ resolved
@@ -228,74 +228,4 @@
 
         assert!(Bank::check_total_issuance());
     });
-<<<<<<< HEAD
-=======
-}
-
-#[test]
-fn can_register_role() {
-    default_test_ext().execute_with(|| {
-        let role = Role::Customer;
-        assert_eq!(None, AccountRoles::<Runtime>::get(&ALICE));
-
-        // Register Alice with the role
-        assert_ok!(Bank::register(RuntimeOrigin::signed(ALICE.clone()), role));
-
-        // Check that the event was emitted
-        assert_eq!(
-            System::events()[0].event,
-            RuntimeEvent::Bank(Event::<Runtime>::RoleRegistered {
-                user: ALICE.clone(),
-                role
-            })
-        );
-
-        // Check that Alice's role was registered
-        assert_eq!(Bank::role(&ALICE), Some(role));
-    });
-}
-
-#[test]
-fn cannot_reregister_role() {
-    default_test_ext().execute_with(|| {
-        let role = Role::Customer;
-        // Register Alice with the role
-        assert_ok!(Bank::register(RuntimeOrigin::signed(ALICE.clone()), role));
-        System::reset_events();
-
-        // Try to register again
-        assert_noop!(
-            Bank::register(RuntimeOrigin::signed(ALICE.clone()), Role::Auditor),
-            Error::<Runtime>::AccountAleadyRegistered
-        );
-        assert_eq!(Bank::role(&ALICE), Some(role));
-        assert!(System::events().is_empty());
-    });
-}
-
-#[test]
-fn can_unregister_role() {
-    default_test_ext().execute_with(|| {
-        let role = Role::Customer;
-        assert_ok!(Bank::register(RuntimeOrigin::signed(ALICE.clone()), role));
-        assert_eq!(Bank::role(&ALICE), Some(role));
-        System::reset_events();
-
-        assert_ok!(Bank::unregister(RuntimeOrigin::signed(ALICE.clone())));
-        assert_eq!(Bank::role(&ALICE), None);
-        // Check that the event was emitted
-        assert_eq!(
-            System::events()[0].event,
-            RuntimeEvent::Bank(Event::<Runtime>::RoleUnregistered {
-                user: ALICE.clone()
-            })
-        );
-
-        // Check that Alice's role was unregistered
-        assert_noop!(
-            Bank::unregister(RuntimeOrigin::signed(ALICE.clone())),
-            Error::<Runtime>::AccountRoleNotRegistered
-        );
-    });
->>>>>>> 90809a38
 }